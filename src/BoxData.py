#!/usr/bin/env python3
# -*- coding: utf-8 -*-
"""
Created on Mon Jan 31 20:15:59 2022

Create an object that will store, whithin a bounding box specified by the user,
all meteorological data required by the Lorenz Energy Cycle computations.

The program uses xarray built-in function for integrations. For using it, it 
would be necessary to sort the data from south to north and from west to east,
but for saving up memory, it was using a negative sign in front of the 
integrations for the latitude coordinate.

Also, it was created a dimension for the radians of the latitude and longitude,
for the integration

Suffixes used:
    ZA = Zonal average (whithin the dfined box)
    AA = Area average (whithin the dfined box)
    ZE = zonal eddy (departure from zonal average)
    AE = area eddy (zonal departures from area averages)


Created by:
    Danilo Couto de Souza
    Universidade de São Paulo (USP)
    Instituto de Astornomia, Ciências Atmosféricas e Geociências
    São Paulo - Brazil

Contact:
    danilo.oceano@gmail.com
    
@author: daniloceano
"""

import xarray
import Math
import argparse
from thermodynamics import StaticStability, AdiabaticHEating
from metpy.constants import g
from metpy.units import units
import numpy as np
import pandas as pd

class BoxData:
    '''
    Object containing all meteorological data required for the LEC computation
    '''
    def __init__(self, data: xarray.Dataset, dfVars: pd.DataFrame,
                 western_limit: float, eastern_limit: float,
                 southern_limit: float, northern_limit: float,
                 args: argparse.Namespace, output_dir: str,
                 Q=None):
        self.LonIndexer = dfVars.loc['Longitude']['Variable']
        self.LatIndexer = dfVars.loc['Latitude']['Variable']
        self.TimeName = dfVars.loc['Time']['Variable']
        self.VerticalCoordIndexer = dfVars.loc['Vertical Level']['Variable']
        self.PressureData = data[self.VerticalCoordIndexer]*units(
             data[self.VerticalCoordIndexer].units).to('Pa')
        self.args = args
        self.output_dir = output_dir
        self.western_limit = data[self.LonIndexer].sel(
            {self.LonIndexer:western_limit}, method='nearest')
        self.eastern_limit = data[self.LonIndexer].sel(
            {self.LonIndexer:eastern_limit}, method='nearest')
        self.southern_limit = data[self.LatIndexer].sel(
            {self.LatIndexer:southern_limit}, method='nearest')
        self.northern_limit = data[self.LatIndexer].sel(
            {self.LatIndexer:northern_limit}, method='nearest')
        
        # Temperature data values
        self.tair = (data[dfVars.loc['Air Temperature']['Variable']] \
              * units(dfVars.loc['Air Temperature']['Units']).to('K')).sel(
                  **{self.LatIndexer:slice(self.southern_limit, self.northern_limit),
                  self.LonIndexer: slice(self.western_limit, self.eastern_limit)})
        # Set length for doing averages
        self.xlength = self.tair['rlons'][-1]- self.tair['rlons'][0]
        self.ylength = np.sin(self.tair['rlats'][-1]
                              ) - np.sin(self.tair['rlats'][0])
        # Compute averages and eddy terms
        self.tair_ZA = self.tair.integrate("rlons")/self.xlength
        self.tair_AA = (self.tair_ZA*self.tair_ZA["coslats"]).integrate(
                            "rlats")/self.ylength
        self.tair_ZE = self.tair - self.tair_ZA
        self.tair_AE = self.tair_ZA - self.tair_AA 
        
        # Zonal wind component data values, averages and eddy terms
        self.u = (data[dfVars.loc['Eastward Wind Component']['Variable']] \
             * units(dfVars.loc['Eastward Wind Component']['Units']).to('m/s')
             ).sel(**{self.LatIndexer:slice(self.southern_limit, self.northern_limit),
                 self.LonIndexer: slice(self.western_limit, self.eastern_limit)})
        self.u_ZA = self.u.integrate("rlons")/self.xlength
        self.u_AA = -(self.u_ZA*self.u_ZA["coslats"]).integrate(
                            "rlats")/self.ylength
        self.u_ZE = self.u - self.u_ZA
        self.u_AE = self.u_ZA - self.u_AA
        
        # Meridional wind component data values, averages and eddy terms
        self.v = (data[dfVars.loc['Northward Wind Component']['Variable']] \
             * units(dfVars.loc['Northward Wind Component']['Units']).to('m/s')
             ).sel(**{self.LatIndexer:slice(self.southern_limit, self.northern_limit),
                 self.LonIndexer: slice(self.western_limit, self.eastern_limit)})
        self.v_ZA = self.v.integrate("rlons")/self.xlength
        self.v_AA = (self.v_ZA*self.v_ZA["coslats"]).integrate(
                            "rlats")/self.ylength
        self.v_ZE = self.v - self.v_ZA
        self.v_AE = self.v_ZA - self.v_AA
        
        # Zonal and Meridional wind stress data values, averages and eddy terms
        if args.residuals:
            self.ust = self.tair*np.nan
            self.vst = self.tair*np.nan
        else:
            self.ust = (data[dfVars.loc['Zonal Wind Stress']['Variable']] \
                 * units(dfVars.loc['Zonal Wind Stress']['Units'])
                 ).sel(**{self.LatIndexer:slice(self.southern_limit, self.northern_limit),
                     self.LonIndexer: slice(self.western_limit, self.eastern_limit)})
            self.vst = (data[dfVars.loc['Meridional Wind Stress']['Variable']] \
                 * units(dfVars.loc['Meridional Wind Stress']['Units'])
                 ).sel(**{self.LatIndexer:slice(self.southern_limit, self.northern_limit),
                     self.LonIndexer: slice(self.western_limit, self.eastern_limit)})
                          
        self.ust_ZA = self.ust.integrate("rlons")/self.xlength
        self.ust_AA = (self.ust_ZA*self.ust_ZA["coslats"]).integrate(
                            "rlats")/self.ylength
        self.vst_ZA = self.vst.integrate("rlons")/self.xlength
        self.vst_AA = (self.vst_ZA*self.vst_ZA["coslats"]).integrate(
                            "rlats")/self.ylength
        self.ust_ZE = self.ust - self.ust_ZA
        self.ust_AE = self.ust_ZA - self.ust_AA
        self.vst_ZE = self.vst - self.vst_ZA
        self.vst_AE = self.vst_ZA - self.vst_AA
        
        # Omega velocity (vertical velocity in pressure levels) data values,
        # averages and eddy terms
        self.omega = (data[dfVars.loc['Omega Velocity']['Variable']] \
             * units(dfVars.loc['Omega Velocity']['Units']).to('Pa/s')
             ).sel(**{self.LatIndexer:slice(self.southern_limit, self.northern_limit),
                 self.LonIndexer: slice(self.western_limit, self.eastern_limit)})
        self.omega_ZA = self.omega.integrate("rlons")/self.xlength
        self.omega_AA = (self.omega_ZA*self.omega_ZA["coslats"]).integrate(
                                    "rlats")/self.ylength
        self.omega_ZE = self.omega - self.omega_ZA
        self.omega_AE = self.omega_ZA - self.omega_AA
        
        # Geopotential (g*hgt) height data values data values, a
        # verages and eddy terms
        if args.geopotential:
<<<<<<< HEAD
            self.geopt = ((data[dfVars.loc['Geopotential']['Variable']] \
             * units(dfVars.loc['Geopotential']['Units']
             )).metpy.convert_units('m**2/s**2')).sel(
                **{self.LatIndexer:slice(self.southern_limit, self.northern_limit),
                 self.LonIndexer: slice(self.western_limit, self.eastern_limit)})
=======
            self.geopt = (data[dfVars.loc['Geopotential']['Variable']] \
                 * units(dfVars.loc['Geopotential']['Units']).to('m**2/s**2')
                 ).sel(**{self.LatIndexer:slice(self.southern_limit, self.northern_limit),
                     self.LonIndexer: slice(self.western_limit, self.eastern_limit)})
>>>>>>> 173cf723
        else:
            self.geopt = (data[dfVars.loc['Geopotential Height']['Variable']]*g\
             * units(dfVars.loc['Geopotential Height']['Units'])
             ).sel(**{self.LatIndexer:slice(self.southern_limit,
                                            self.northern_limit),
             self.LonIndexer: slice(self.western_limit, self.eastern_limit)}
                      ).metpy.convert_units('m**2/s**2')        
        self.geopt_ZA = self.geopt.integrate("rlons")/self.xlength
        self.geopt_AA = (self.geopt_ZA*self.geopt_ZA["coslats"]).integrate(
                            "rlats")/self.ylength
        self.geopt_ZE = self.geopt - self.geopt_ZA
        self.geopt_AE = self.geopt_ZA - self.geopt_AA
        
        # Adiaatic heating
        if args.eulerian:
            self.Q = AdiabaticHEating(self.tair,self.tair[self.VerticalCoordIndexer],
                self.omega, self.u,self.v,self.VerticalCoordIndexer,
                self.LatIndexer,self.LonIndexer,self.TimeName).sel(
                    **{self.LatIndexer:slice(self.southern_limit, self.northern_limit),
                self.LonIndexer: slice(self.western_limit, self.eastern_limit)})
        elif args.lagrangian:
            self.Q = Q
        else:
            print("could not compute Q. Check flags!")
        
        self.Q_ZA = self.Q.integrate("rlons")/self.xlength
        self.Q_AA = -(self.Q_ZA*self.Q_ZA["coslats"]).integrate(
                            "rlats")/self.ylength
        self.Q_ZE = self.Q - self.Q_ZA
        self.Q_AE = self.Q_ZA - self.Q_AA
        
        # Static stability parameter
        self.sigma_AA = StaticStability(self.tair, self.PressureData, self.VerticalCoordIndexer,
                        self.xlength, self.ylength)<|MERGE_RESOLUTION|>--- conflicted
+++ resolved
@@ -146,18 +146,10 @@
         # Geopotential (g*hgt) height data values data values, a
         # verages and eddy terms
         if args.geopotential:
-<<<<<<< HEAD
-            self.geopt = ((data[dfVars.loc['Geopotential']['Variable']] \
-             * units(dfVars.loc['Geopotential']['Units']
-             )).metpy.convert_units('m**2/s**2')).sel(
-                **{self.LatIndexer:slice(self.southern_limit, self.northern_limit),
-                 self.LonIndexer: slice(self.western_limit, self.eastern_limit)})
-=======
             self.geopt = (data[dfVars.loc['Geopotential']['Variable']] \
                  * units(dfVars.loc['Geopotential']['Units']).to('m**2/s**2')
                  ).sel(**{self.LatIndexer:slice(self.southern_limit, self.northern_limit),
                      self.LonIndexer: slice(self.western_limit, self.eastern_limit)})
->>>>>>> 173cf723
         else:
             self.geopt = (data[dfVars.loc['Geopotential Height']['Variable']]*g\
              * units(dfVars.loc['Geopotential Height']['Units'])
