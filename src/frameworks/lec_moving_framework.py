--- conflicted
+++ resolved
@@ -6,11 +6,7 @@
 #    By: daniloceano <danilo.oceano@gmail.com>      +#+  +:+       +#+         #
 #                                                 +#+#+#+#+#+   +#+            #
 #    Created: 2023/12/19 17:32:55 by daniloceano       #+#    #+#              #
-<<<<<<< HEAD
 #    Updated: 2024/01/22 23:45:08 by daniloceano      ###   ########.fr        #
-=======
-#    Updated: 2024/01/19 15:41:35 by daniloceano      ###   ########.fr        #
->>>>>>> 207bb5b4
 #                                                                              #
 # **************************************************************************** #
 
