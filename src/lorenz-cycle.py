#!/usr/bin/env python3
# -*- coding: utf-8 -*-
"""
Created on Wed Apr 20 10:05:52 2022

Main script for the Lorenc Enery Cycle Program.
It will take user inputs to open the data and specify the bounding box for the
calculations and there are some functions to certify that the user input is
valid.

Created by:
    Danilo Couto de Souza
    Universidade de São Paulo (USP)
    Instituto de Astornomia, Ciências Atmosféricas e Geociências
    São Paulo - Brazil

Contact:
    danilo.oceano@gmail.com

"""
from EnergyContents import EnergyContents
from ConversionTerms import ConversionTerms
from BoundaryTerms import BoundaryTerms
from GenerationDissipationTerms import GenerationDissipationTerms
from BoxData import BoxData
from BudgetResidual import calc_budget_diff,calc_residuals
from thermodynamics import AdiabaticHEating

from metpy.units import units
from metpy.calc import vorticity
from metpy.calc import wind_speed

from select_area import slice_domain
from select_area import draw_box_map

from scipy.signal import savgol_filter    
import pandas as pd
import xarray as xr
import os
import numpy as np
import argparse
import sys
import time

def check_create_folder(DirName):
    if not os.path.exists(DirName):
                os.makedirs(DirName)
                print(DirName+' created')
    else:
        print(DirName+' directory exists')
 
# Convert longitudes from 0:360 range to -180:180
def convert_lon(df,LonIndexer):
    df.coords[LonIndexer] = (df.coords[LonIndexer] + 180) % 360 - 180
    df = df.sortby(df[LonIndexer])
    return df

# Function for opening the data
def get_data(infile, varlist):   
    print('Variables specified by the user in: '+varlist)
    print('Attempting to read '+varlist+' file...')
    try:
        dfVars = pd.read_csv(varlist,sep= ';',index_col=0,header=0)
    except:
        raise SystemExit("Error: verify that there is a 'fvar' text file\
 located on your working directory")
    # Print variables for the user
    print('List of variables found:')
    print(dfVars)
    # Get data indexers
    LonIndexer,LatIndexer,TimeIndexer,LevelIndexer = \
      dfVars.loc['Longitude']['Variable'],dfVars.loc['Latitude']['Variable'],\
      dfVars.loc['Time']['Variable'],dfVars.loc['Vertical Level']['Variable']
    print('Ok!')
    print('Opening input data...')
    try:
        full_data = convert_lon(xr.open_dataset(infile),LonIndexer)
    except:
        raise SystemExit('ERROR!!!!!\n Could not open data. Check if path is\
 correct, fvars file and file format (should be .nc)')
    print('Ok!')
    # load data into memory (code optmization)
    data = full_data.load()
    # Assign lat and lon as radians, for calculations
    data = data.assign_coords({"rlats": np.deg2rad(data[LatIndexer])})
    data = data.assign_coords({"coslats": np.cos(np.deg2rad(data[LatIndexer]))})
    data = data.assign_coords({"rlons": np.deg2rad(data[LonIndexer])})
    # Sort data coordinates as data from distinc sources might have different
    # arrangements, which could affect the results from the integrations
    data = data.sortby(LonIndexer).sortby(LevelIndexer,
                ascending=True).sortby(LatIndexer,ascending=True)
                        
    # Fill missing values with 0
    data = data.fillna(0)
    try:
        data = data.where(data.apply(np.isfinite)).fillna(0.0)
    except:
        data = data.fillna(0)
    
    return data

#---------------------------------------------------------------------------
# Computes the Lorenz Energy Cycle using an fixed framework.
# It requires the box_lims file with the limits for the box used for the
# computations, which is fixed in time. IN this framework we can analyse how
# the eddies contribute for the local energy cycle.
def LEC_fixed(data):
    print('Computing energetics using fixed framework')
    # Box limits used for compuations
    dfbox = pd.read_csv('../inputs/box_limits',header=None,delimiter=';',index_col=0)
    min_lon = float(dfbox.loc['min_lon'].values)
    max_lon = float(dfbox.loc['max_lon'].values)
    min_lat = float(dfbox.loc['min_lat'].values)
    max_lat = float(dfbox.loc['max_lat'].values)
    # Warns user if limits are wrong
    if min_lon > max_lon:
        raise ValueError('Error in box_limits: min_lon > max_lon')
        quit()
    if min_lat > max_lat:
        raise ValueError('Error in box_limits: min_lat > max_lat')
        quit()
    dfVars = pd.read_csv(varlist,sep= ';',index_col=0,header=0)
    LonIndexer,LatIndexer,TimeName,VerticalCoordIndexer = \
      dfVars.loc['Longitude']['Variable'],dfVars.loc['Latitude']['Variable'],\
      dfVars.loc['Time']['Variable'],dfVars.loc['Vertical Level']['Variable']
    pres = data[VerticalCoordIndexer]*units(
         data[VerticalCoordIndexer].units).to('Pa')
    
    print('\n Parameters spcified for the bounding box:')
    print('min_lon, max_lon, min_lat, max_lat: '+str([min_lon,
                                                     max_lon, min_lat, max_lat]))
    # 3) Create folder to save results
    # Convert box limits to strings for apprending to file name
    lims = ''
    for i in [min_lon, max_lon]:
        i = str(int(i))
        if i[0] == '-':
            j = i.replace('-','')+'W'
        else:
            j = i+'E'
        lims += j
    for i in [min_lat, max_lat]:
        i = str(int(i))
        if i[0] == '-':
            j = i.replace('-','')+'S'
        else:
            j = i+'N'
        lims += j
    
    # Create csv files for storing vertical results.
    # When those terms are computed data is simply appended to csv
    for term in ['Az','Ae','Kz','Ke','Cz','Ca','Ck','Ce','Ge','Gz']:
        tmp = pd.DataFrame(columns=[TimeName,
        *[float(i)/100 for i in pres.values]])
        tmp.to_csv(ResultsSubDirectory+term+'_'+VerticalCoordIndexer+'.csv',
                   index=None)
    # 4) 
    print('Computing zonal and area averages and eddy terms for each variable')
    print('and the static stability parameter...')
    try:
        box_obj = BoxData(data=data, dfVars=dfVars, args=args,
        western_limit=min_lon, eastern_limit=max_lon,
        southern_limit=min_lat, northern_limit=max_lat,
        output_dir=ResultsSubDirectory)
    except:
        raise SystemExit('Error on creating the box for the computations')
    print('Ok!')
    # 5) 
    print('\n------------------------------------------------------------------------')
    print('Computing zonal and eddy kinectic and available potential energy terms')
    try:
        ec_obj = EnergyContents(box_obj,method='fixed')
        EnergyList = [ec_obj.calc_az(), ec_obj.calc_ae(),
                      ec_obj.calc_kz(),ec_obj.calc_ke()]
    except:
        raise SystemExit('Error on computing Energy Contents')
    print('Ok!')
    # 6)
    print('\n------------------------------------------------------------------------')
    print('Computing the conversion terms between energy contents') 
    try:
        ct_obj = ConversionTerms(box_obj,method='fixed')
        ConversionList = [ct_obj.calc_cz(),ct_obj.calc_ca(),
                          ct_obj.calc_ck(),ct_obj.calc_ce()]
    except:
        raise SystemExit('Error on computing Conversion Terms')
    print('Ok!')
    # 7)
    print('\n------------------------------------------------------------------------')
    print('Computing the boundary terms') 
    try:
        bt_obj = BoundaryTerms(box_obj,method='fixed')
        BoundaryList = [bt_obj.calc_baz(),bt_obj.calc_bae(),
                        bt_obj.calc_bkz(),bt_obj.calc_bke(),
                        bt_obj.calc_boz(),bt_obj.calc_boe()]
    except:
        raise SystemExit('Error on computing Boundary Terms')
    print('Ok!')
    # 8)
    print('\n------------------------------------------------------------------------')
    print('Computing generation and disspiation terms') 
    try:
        gdt_obj = GenerationDissipationTerms(box_obj,method='fixed')
        if args.residuals:
            GenDissList = [gdt_obj.calc_gz(),gdt_obj.calc_ge()]
        else:
             GenDissList = [gdt_obj.calc_gz(),gdt_obj.calc_ge(),
                            gdt_obj.calc_dz(),gdt_obj.calc_de()]
    except:
        raise SystemExit('Error on computing generation/Dissipation Terms')
    print('Ok!')
    # 9)
    print('\nOrganising results in a Pandas DataFrame')
    # First, extract dates to construct a dataframe
    dates = data[TimeName].values
    days = dates.astype('datetime64[D]')
    hours = pd.to_datetime(dates).hour
    df = pd.DataFrame(data=[*days],columns=['Date'])
    df['Hour'] = hours
    # Then adds the data to the DataFrame
    for i,j in zip(range(4),['Az','Ae','Kz','Ke']):
        df[j] = EnergyList[i]
    for i,k in zip(range(4),['Cz','Ca','Ck','Ce']):
        df[k] = ConversionList[i]
    if args.residuals:
        for i,l in zip(range(4),['BAz','BAe','BKz','BKe']):
            df[l] = BoundaryList[i]
        for i,m in zip(range(4),['Gz','Ge']):
            df[m] = GenDissList[i]  
    else:
        for i,l in  zip(range(4),['Gz','Ge','Dz','De']):
            df[l] = GenDissList[i]
        for i,m in zip(range(6),['BAz','BAe','BKz','BKe','BΦZ','BΦE']):
            df[m] = BoundaryList[i]  
    # 10) 
    print('\n------------------------------------------------------------------------')
    print('Estimating budget terms (∂X/∂t) using finite differences ')
    df = calc_budget_diff(df,dates) 
    print('Ok!')
    # 11) 
    print('\n------------------------------------------------------------------------')
    print('Computing residuals RGz, RKz, RGe and RKe')
    df = calc_residuals(df)
    print('Ok!')
    # 12) save file
    print('\nCreating a csv to store results...')
    outfile = ResultsSubDirectory+'/'+outfile_name+'.csv'
    df.to_csv(outfile)
    print(outfile+' created') 
    print('All done!')
    # 13) Make figures
    FigsDirectory = ResultsSubDirectory+'/Figures'
    check_create_folder(FigsDirectory)
    if args.residuals:
        flag = ' -r'
    else:
        flag = ' '
    os.system("python ../plots/plot_timeseries.py "+outfile+flag)
    os.system("python ../plots/plot_vertical.py "+ResultsSubDirectory)
    os.system("python ../plots/plot_boxplot.py "+ResultsSubDirectory+flag)
    os.system("python ../plots/plot_LEC.py "+outfile)
    os.system("python ../plots/plot_LPS.py "+outfile)
    cmd = "python ../plots/plot_area.py {0} {1} {2} {3} {4}".format(min_lon, max_lon,min_lat,max_lat, ResultsSubDirectory)
    os.system(cmd)
    
#---------------------------------------------------------------------------
# Computes the Lorenz Energy Cycle using an fixed framework.
# It requires the box_lims file with the limits for the box used for the
# computations, which is fixed in time. IN this framework we can analyse how
# the eddies contribute for the local energy cycle.
def LEC_moving(data):
    print('Computing energetics using moving framework')
    # 2) Open the data
    # data = get_data(infile, varlist)  
    # Indexers
    dfVars = pd.read_csv(varlist,sep= ';',index_col=0,header=0)
    LonIndexer,LatIndexer,TimeName,VerticalCoordIndexer = \
      dfVars.loc['Longitude']['Variable'],dfVars.loc['Latitude']['Variable'],\
      dfVars.loc['Time']['Variable'],dfVars.loc['Vertical Level']['Variable']
    pres = data[VerticalCoordIndexer]*units(
         data[VerticalCoordIndexer].units).to('Pa')
    # Get variables for computing Adiabatic Heating
    tair =  (data[dfVars.loc['Air Temperature']['Variable']] * 
             units(dfVars.loc['Air Temperature']['Units']).to('K'))
    omega = (data[dfVars.loc['Omega Velocity']['Variable']] *
             units(dfVars.loc['Omega Velocity']['Units']).to('Pa/s'))
    u = (data[dfVars.loc['Eastward Wind Component']['Variable']] *
         units(dfVars.loc['Eastward Wind Component']['Units']).to('m/s'))
    v = (data[dfVars.loc['Northward Wind Component']['Variable']] *
         units(dfVars.loc['Northward Wind Component']['Units']).to('m/s'))
    hgt = (data[dfVars.loc['Geopotential Height']['Variable']] *
         units(dfVars.loc['Geopotential Height']['Units']).to('gpm'))
    Q = AdiabaticHEating(tair, pres, omega ,u, v,
            VerticalCoordIndexer,LatIndexer,LonIndexer,TimeName)
    
    # Create csv files for storing vertical results.
    # When those terms are computed data is simply appended to csv
    for term in ['Az','Ae','Kz','Ke','Cz','Ca','Ck','Ce','Ge','Gz']:
        tmp = pd.DataFrame(columns=[TimeName,
        *[float(i)/100 for i in pres.values]])
        tmp.to_csv(ResultsSubDirectory+term+'_'+VerticalCoordIndexer+'.csv',
                   index=None)  
    # Track file
    if args.track:
        trackfile = '../inputs/track'
        track = pd.read_csv(trackfile,parse_dates=[0],
                            delimiter=';',index_col='time')

    # Dictionary for saving system position and attributes
    position = {}
    results_keys = ['time', 'central_lat', 'central_lon', 'length', 'width',
            'min_zeta_850','min_hgt_850','max_wind_850']
    for key in results_keys:
        position[key] =  []
    
    # Create dict for store results
    TermsDict = {}
    energy = ['Az','Ae','Kz','Ke']
    conversion = ['Cz','Ca','Ck','Ce']
    boundary = ['BAz','BAe','BKz','BKe','BΦZ','BΦE']
    gendiss = ['Gz','Ge']
    if not args.residuals:  
        gendiss = ['Gz','Ge','Dz','De']
    for term in [*energy,*conversion,*boundary,*gendiss]:
        TermsDict[term] = []
    
    times = pd.to_datetime(data[TimeName].values)
    # Slice the time array so the first and the last timestep will be the same
    # as in the track file
    if args.track:
        times = times[(times>=track.index[0]) & (times<=track.index[-1])]
        if len(times) == 0:
            print("Mismatch between trackfile and data! Check that and try again!")
            sys.exit(1)
        
    # Loop for each time step:
    for t in times:
        
        idata = data.sel({TimeName:t})
        iQ = Q.sel({TimeName:t})
        # Get current time and box limits
        itime = str(t)
        datestr = pd.to_datetime(itime).strftime('%Y-%m-%d-%H%M')
        
        # Open those variables for saving 
        iu_850 = u.sel({TimeName:t}).sel({VerticalCoordIndexer:850})
        iv_850 = v.sel({TimeName:t}).sel({VerticalCoordIndexer:850})
        ight_850 = hgt.sel({TimeName:t}).sel({VerticalCoordIndexer:850})
        zeta = vorticity(iu_850, iv_850).metpy.dequantify()
        # Apply filter when using high resolution gridded data
        dx = float(iv_850[LonIndexer][1]-iv_850[LonIndexer][0])
        if dx < 1:
            zeta = zeta.to_dataset(name='vorticity'
                ).apply(savgol_filter,window_length=31, polyorder=2).vorticity
            
        lat, lon = iu_850[LatIndexer], iu_850[LonIndexer]
        
        if args.track:
            # Get current time and box limits
            if 'width'in track.columns:
                width, length = track.loc[itime]['width'],track.loc[itime]['length']
            else:
                width, length = 15, 15
                
            # Track timestep closest to the model timestep, just in case
            # the track file has a poorer temporal resolution
            track_itime = track.index[track.index.get_loc(
                t, method='nearest')].strftime('%Y-%m-%d %HZ')
            min_lon = track.loc[track_itime]['Lon']-(width/2)
            max_lon = track.loc[track_itime]['Lon']+(width/2)
            min_lat = track.loc[track_itime]['Lat']-(length/2)
            max_lat = track.loc[track_itime]['Lat']+(length/2)
            limits = {'min_lon':min_lon,'max_lon':max_lon,
                      'min_lat':min_lat,'max_lat':max_lat}
        
        elif args.choose:
            # Draw maps and ask user to specify corners for specifying the box
            limits = draw_box_map(iu_850, iv_850, zeta, ight_850,
                                  lat, lon, itime)
            min_lon, max_lon = limits['min_lon'],  limits['max_lon']
            min_lat, max_lat = limits['min_lat'],  limits['max_lat']
        
        # Store system position and attributes
        central_lat = (limits['max_lat'] + limits['min_lat'])/2
        central_lon = (limits['max_lon'] + limits['min_lon'])/2
        length = limits['max_lat'] - limits['min_lat']
        width = limits['max_lon'] - limits['min_lon']
        min_zeta = float(zeta.min())
        min_hgt = float(ight_850.min())
        max_wind = float(wind_speed(iu_850, iv_850).max())
        
        values = [datestr, central_lat, central_lon, length, width,
                  min_zeta, min_hgt, max_wind]
        for key,val in zip(results_keys,values):
            position[key].append(val)
        
        print('\nTime: ',datestr)
        print('Box min_lon, max_lon: '+str(min_lon)+'/'+str(max_lon))
        print('Box min_lat, max_lat: '+str(min_lat)+'/'+str(max_lat))
        print('Box size (longitude): '+str(width))
        print('Box size (latitude): '+str(length))
        print('Minimum vorticity at 850 hPa:',min_zeta)
        print('Minimum geopotential height at 850 hPa:',min_hgt)
        print('Maximum wind speed at 850 hPa:',max_wind)
    
        # Create box object
        try:
            box_obj = BoxData(data=idata, dfVars=dfVars, args=args,
            western_limit=min_lon, eastern_limit=max_lon,
            southern_limit=min_lat, northern_limit=max_lat,
            output_dir=ResultsSubDirectory, Q=iQ)
        except:
            raise SystemExit('Error ondatestr creating the box for the computations')
        # Compute energy terms
        try:
            ec_obj = EnergyContents(box_obj,method='moving')
            TermsDict['Az'].append(ec_obj.calc_az())
            TermsDict['Ae'].append(ec_obj.calc_ae())
            TermsDict['Kz'].append(ec_obj.calc_kz())
            TermsDict['Ke'].append(ec_obj.calc_ke())
        except Exception as e:
            print('An exception occurred: {}'.format(e))
            raise SystemExit('Error on computing Energy Contents')
        # Compute conversion terms
        try:
            ct_obj = ConversionTerms(box_obj,method='moving')
            TermsDict['Ca'].append(ct_obj.calc_ca())
            TermsDict['Ce'].append(ct_obj.calc_ce())
            TermsDict['Ck'].append(ct_obj.calc_ck())
            TermsDict['Cz'].append(ct_obj.calc_cz())
        except Exception as e:
            print('An exception occurred: {}'.format(e))
            raise SystemExit('Error on computing Conversion Terms')
        # Compute boundary terms
        try:
            bt_obj = BoundaryTerms(box_obj,method='moving')
            TermsDict['BAe'].append(bt_obj.calc_bae().values)
            TermsDict['BAz'].append(bt_obj.calc_baz())
            TermsDict['BKe'].append(bt_obj.calc_bke())
            TermsDict['BKz'].append(bt_obj.calc_bkz())
            TermsDict['BΦE'].append(bt_obj.calc_boe())
            TermsDict['BΦZ'].append(bt_obj.calc_boz())
        except Exception as e:
            print('An exception occurred: {}'.format(e))
            raise SystemExit('Error on computing Boundary Terms')
        # Compute generation/dissipation terms
        try:
            gdt_obj = GenerationDissipationTerms(box_obj,method='moving')
            TermsDict['Ge'].append(gdt_obj.calc_ge())
            TermsDict['Gz'].append(gdt_obj.calc_gz())
            if not args.residuals:
                TermsDict['De'].append(gdt_obj.calc_de())
                TermsDict['Dz'].append(gdt_obj.calc_dz())
        except Exception as e:
            print('An exception occurred: {}'.format(e))
            raise SystemExit('Error on computing Generation Terms')
    print('\nOrganising results in a Pandas DataFrame')
    df = pd.DataFrame.from_dict(TermsDict, orient ='columns',dtype = float)
    days = times.values.astype('datetime64[D]')
    hours = pd.to_datetime(times.values).hour
    df['Date'],df['Hour'] = days, hours
    
    # Print results for user
    for term in TermsDict.keys():
        print('\n'+term)
        print(df[term].tolist())
    
    print('\n------------------------------------------------------------------------')
    print('Estimating budget terms (∂X/∂t) using finite differences ')
    df = calc_budget_diff(df,times) 
    print('Ok!')
    
    print('\n------------------------------------------------------------------------')
    print('Computing residuals RGz, RKz, RGe and RKe')
    df = calc_residuals(df)
    print('Ok!')
    
    print('\nCreating a csv to store results...')
    outfile = ResultsSubDirectory+'/'+outfile_name+'.csv'
    df.to_csv(outfile)
    print(outfile+' created') 
    print('All done!')
    
    # Save system position as a csv file for replicability
    track = pd.DataFrame.from_dict(position)
    track = track.rename(columns={'central_lat':'Lat','central_lon':'Lon'})
    track.to_csv(ResultsSubDirectory+outfile_name+'_track',
                 index=False, sep=";")
    
    # 13) Make figures
    FigsDirectory = ResultsSubDirectory+'/Figures'
    check_create_folder(FigsDirectory)
    
    
    if args.residuals:
        flag = ' -r'
    else:
        flag = ' '
    os.system("python ../plots/plot_timeseries.py "+outfile+flag)
    os.system("python ../plots/plot_vertical.py "+ResultsSubDirectory)
    os.system("python ../plots/plot_boxplot.py "+ResultsSubDirectory+flag)
    os.system("python ../plots/plot_LEC.py "+outfile)
    os.system("python ../plots/plot_LPS.py "+outfile)
    os.system("python ../plots/plot_track.py "+outfile)

if __name__ == "__main__":
    parser = argparse.ArgumentParser(description = "\
Lorenz Energy Cycle (LEC) program. \n \
The program can compute the LEC using two distinct frameworks:\
    1) moving framework. A box is definid in the box_lims' file and then the \
       energetics are computed for a fixed domain.\
    2) fixed framework. The domain is not fixed and follows the system using \
       the track file.\
 Both frameworks can be applied at the same time, given the required files are\
 provided. An auxilliary 'fvars' file is also needed for both frameworks: it\
 contains the specified names used for each variable. The program computes \
 the energy, conversion, boundary, generation and dissipation terms. The results \
 are stored as csv files in the 'LEC_results' directory on ../ and it also \
 creates figures for visualising the results. \
 The use of -r flag is required while the computation of friction parameters \
 is not implemented")
    parser.add_argument("infile", help = "input .nc file with temperature,\
 geopotential and meridional, zonal and vertical components of the wind,\
 in pressure levels")
    parser.add_argument("-r", "--residuals", default = False, action='store_true',
    help = "compute the Dissipation and Generation terms as\
 residuals (needs to provide the 3D friction terms in the infile)")
    parser.add_argument("-g", "--geopotential", default = False,
    action='store_true', help = "use the geopotential data instead of\
 geopotential height. The file fvars must be adjusted for doing so.")
    group = parser.add_mutually_exclusive_group(required=True)
    group.add_argument("-f", "--fixed", default = False,
    action='store_true', help = "compute the energetics for a Fixed domain\
 specified by the 'inputs/box_lims' file.")
    group.add_argument("-t", "--track", default = False,
    action='store_true', help = "define the box using a track file specified \
by the 'inputs/track' file. The track indicate the central point of the system\
and a arbitraty box of 15°x15° is constructed.")
    group.add_argument("-c", "--choose", default = False,
    action='store_true', help = "For each time step, the user can choose the\
domain by clicking on the screen.")
<<<<<<< HEAD
    parser.add_argument('-o','--output', type=str, default=None,
                            help='''output name to append file''')
=======
    parser.add_argument("-o", "--outname", default = False, type=str,
    help = "choose a name for saving results (default is\
 the same as infile)")
>>>>>>> 542c1673
 
    args = parser.parse_args()
    
    infile  = args.infile
    varlist = '../inputs/fvars'
    
    # Open data
    data = get_data(infile, varlist) 
    
    # Slice data so the code runs faster
    data, method = slice_domain(data, args, varlist)
    
    # Directory where results will be stored
    ResultsMainDirectory = '../LEC_Results'
    # Append data limits to outfile name
<<<<<<< HEAD
    if args.output is not None:
        outfile_name = args.output
=======
    if args.outname:
        outfile_name = args.outname
>>>>>>> 542c1673
    else:
        outfile_name = ''.join(infile.split('/')[-1].split('.nc'))+'_'+method
    # Each dataset of results have its own directory, allowing to store results
    # from more than one experiment at each time
    ResultsSubDirectory = ResultsMainDirectory+'/'+outfile_name+'/'
    # Check if the LEC_Figures directory exists. If not, creates it
    check_create_folder(ResultsMainDirectory)
    # Check if a directory for current data exists. If not, creates it
    check_create_folder(ResultsSubDirectory)
    
    # Run the program
    start_time = time.time()
    if args.fixed:
        LEC_fixed(data)
        print("--- %s seconds running fixed framework ---" % (time.time() - start_time))
    start_time = time.time()
    if args.track or args.choose:
        LEC_moving(data)
        print("--- %s seconds for running moving framework ---" % (time.time() - start_time))
    <|MERGE_RESOLUTION|>--- conflicted
+++ resolved
@@ -539,14 +539,9 @@
     group.add_argument("-c", "--choose", default = False,
     action='store_true', help = "For each time step, the user can choose the\
 domain by clicking on the screen.")
-<<<<<<< HEAD
-    parser.add_argument('-o','--output', type=str, default=None,
-                            help='''output name to append file''')
-=======
     parser.add_argument("-o", "--outname", default = False, type=str,
     help = "choose a name for saving results (default is\
  the same as infile)")
->>>>>>> 542c1673
  
     args = parser.parse_args()
     
@@ -562,13 +557,8 @@
     # Directory where results will be stored
     ResultsMainDirectory = '../LEC_Results'
     # Append data limits to outfile name
-<<<<<<< HEAD
-    if args.output is not None:
-        outfile_name = args.output
-=======
     if args.outname:
         outfile_name = args.outname
->>>>>>> 542c1673
     else:
         outfile_name = ''.join(infile.split('/')[-1].split('.nc'))+'_'+method
     # Each dataset of results have its own directory, allowing to store results
